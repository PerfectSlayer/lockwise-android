package mozilla.lockbox.presenter

import android.app.KeyguardManager
import android.content.Context
import android.hardware.fingerprint.FingerprintManager
import io.reactivex.Observable
import io.reactivex.subjects.PublishSubject
import io.reactivex.subjects.Subject
import junit.framework.Assert.assertEquals
import junit.framework.Assert.assertFalse
import junit.framework.Assert.assertTrue
import mozilla.lockbox.action.DataStoreAction
import mozilla.lockbox.action.FingerprintAuthAction
import mozilla.lockbox.action.RouteAction
import mozilla.lockbox.action.UnlockingAction
import mozilla.lockbox.flux.Dispatcher
import mozilla.lockbox.store.FingerprintStore
import mozilla.lockbox.store.LockedStore
import mozilla.lockbox.store.SettingStore
import org.junit.Before
import org.junit.Test
import org.junit.runner.RunWith
import org.mockito.Mockito.`when`
import org.mockito.Mockito.spy
import org.robolectric.RobolectricTestRunner
import org.robolectric.RuntimeEnvironment
import org.robolectric.annotation.Config

@RunWith(RobolectricTestRunner::class)
@Config(packageName = "mozilla.lockbox")
class LockedPresenterTest {

    open class FakeView : LockedView {
        val unlockConfirmedStub = PublishSubject.create<Boolean>()
        override val unlockConfirmed: Observable<Boolean> get() = unlockConfirmedStub
        override val unlockButtonTaps = PublishSubject.create<Unit>()
    }

    open class FakeFingerprintStore : FingerprintStore() {
        override var fingerprintManager: FingerprintManager? =
            RuntimeEnvironment.application.getSystemService(Context.FINGERPRINT_SERVICE) as? FingerprintManager

        override var keyguardManager: KeyguardManager =
            spy(RuntimeEnvironment.application.getSystemService(Context.KEYGUARD_SERVICE) as KeyguardManager)
    }

    class FakeLockedStore : LockedStore() {
        val onAuth = PublishSubject.create<FingerprintAuthAction>()
        override val onAuthentication: Observable<FingerprintAuthAction>
            get() = onAuth

        override val canLaunchAuthenticationOnForeground: Observable<Boolean> = PublishSubject.create()
    }

    class FakeSettingStore : SettingStore() {
        val unlock = PublishSubject.create<Boolean>()
        override var unlockWithFingerprint: Observable<Boolean> = unlock
    }

    val view: FakeView = spy(FakeView())
    private val fingerprintStore: FakeFingerprintStore = spy(FakeFingerprintStore())
    private val lockedStore = FakeLockedStore()
    private val settingStore = FakeSettingStore()
    private val dispatcher = Dispatcher()
    private lateinit var context: Context
    val subject = LockedPresenter(
        view,
        dispatcher,
        fingerprintStore,
        lockedStore,
        settingStore
    )

    @Before
    fun setUp() {
        context = RuntimeEnvironment.application.applicationContext
        subject.onViewReady()
    }

    @Test
    fun `unlock button tap shows fingerprint dialog`() {
        val dispatchIterator = dispatcher.register.blockingIterable().iterator()
        `when`(fingerprintStore.isFingerprintAuthAvailable).thenReturn(true)
        view.unlockButtonTaps.onNext(Unit)
        val unlockingAction = dispatchIterator.next() as UnlockingAction
        assertTrue(unlockingAction.currently)
        settingStore.unlock.onNext(true)
        val routeAction = dispatchIterator.next() as RouteAction.DialogFragment
        assertTrue(routeAction is RouteAction.DialogFragment.FingerprintDialog)
    }

    @Test
    fun `unlock button tap fallback if no fingerprint`() {
        val dispatchIterator = dispatcher.register.blockingIterable().iterator()
        `when`(fingerprintStore.isFingerprintAuthAvailable).thenReturn(false)
        `when`(fingerprintStore.isKeyguardDeviceSecure).thenReturn(true)
        view.unlockButtonTaps.onNext(Unit)
        settingStore.unlock.onNext(false)
        assertTrue(dispatchIterator.next() is UnlockingAction)
        assertEquals(RouteAction.UnlockFallbackDialog, dispatchIterator.next())
    }

    @Test
    fun `unlock button tap fallback on fingerprint error`() {
        val dispatchIterator = dispatcher.register.blockingIterable().iterator()
        `when`(fingerprintStore.isFingerprintAuthAvailable).thenReturn(true)
        `when`(fingerprintStore.isKeyguardDeviceSecure).thenReturn(true)
        lockedStore.onAuth.onNext(FingerprintAuthAction.OnError)
        assertEquals(RouteAction.UnlockFallbackDialog, dispatchIterator.next())
    }

    @Test
    fun `onviewready when can launch authentication shows fingerprint dialog`() {
        val dispatchIterator = dispatcher.register.blockingIterable().iterator()
        (lockedStore.canLaunchAuthenticationOnForeground as Subject).onNext(true)
        `when`(fingerprintStore.isFingerprintAuthAvailable).thenReturn(true)
        settingStore.unlock.onNext(true)
        val unlockingAction = dispatchIterator.next() as UnlockingAction
        assertTrue(unlockingAction.currently)
        val routeAction = dispatchIterator.next() as RouteAction.DialogFragment
        assertTrue(routeAction is RouteAction.DialogFragment.FingerprintDialog)
    }

    @Test
    fun `onviewready when can launch authentication if no fingerprint`() {
        val dispatchIterator = dispatcher.register.blockingIterable().iterator()
        (lockedStore.canLaunchAuthenticationOnForeground as Subject).onNext(true)

        `when`(fingerprintStore.isFingerprintAuthAvailable).thenReturn(false)
        `when`(fingerprintStore.isKeyguardDeviceSecure).thenReturn(true)
        settingStore.unlock.onNext(false)
        val unlockingAction = dispatchIterator.next() as UnlockingAction
        assertTrue(unlockingAction.currently)
<<<<<<< HEAD
        verify(view).unlockFallback()
=======
        assertEquals(RouteAction.UnlockFallbackDialog, dispatchIterator.next())
>>>>>>> 99e2fa72
    }

    @Test
    fun `foreground action fallback on fingerprint error`() {
        val dispatchIterator = dispatcher.register.blockingIterable().iterator()
        `when`(fingerprintStore.isFingerprintAuthAvailable).thenReturn(true)
        `when`(fingerprintStore.isKeyguardDeviceSecure).thenReturn(true)
        lockedStore.onAuth.onNext(FingerprintAuthAction.OnError)
        assertEquals(RouteAction.UnlockFallbackDialog, dispatchIterator.next())
    }

    @Test
    fun `handle success authentication callback`() {
        val dispatchIterator = dispatcher.register.blockingIterable().iterator()
<<<<<<< HEAD
        lockedStore.onAuth.onNext(FingerprintAuthAction.OnAuthentication(FingerprintAuthCallback.OnAuth))
=======
        lockedStore.onAuth.onNext(FingerprintAuthAction.OnSuccess)
>>>>>>> 99e2fa72

        assertEquals(DataStoreAction.Unlock, dispatchIterator.next())
        val unlockingAction = dispatchIterator.next() as UnlockingAction
        assertFalse(unlockingAction.currently)
    }

    @Test
    fun `handle error authentication callback when the device has no other security`() {
        val dispatchIterator = dispatcher.register.blockingIterable().iterator()
        `when`(fingerprintStore.isKeyguardDeviceSecure).thenReturn(false)
        lockedStore.onAuth.onNext(FingerprintAuthAction.OnError)

        assertEquals(DataStoreAction.Unlock, dispatchIterator.next())
        val unlockingAction = dispatchIterator.next() as UnlockingAction
        assertFalse(unlockingAction.currently)
    }

    @Test
    fun `handle unlock confirmed true`() {
        val dispatchIterator = dispatcher.register.blockingIterable().iterator()
        view.unlockConfirmedStub.onNext(true)

        assertEquals(DataStoreAction.Unlock, dispatchIterator.next())
        val unlockingAction = dispatchIterator.next() as UnlockingAction
        assertFalse(unlockingAction.currently)
    }
}<|MERGE_RESOLUTION|>--- conflicted
+++ resolved
@@ -131,11 +131,7 @@
         settingStore.unlock.onNext(false)
         val unlockingAction = dispatchIterator.next() as UnlockingAction
         assertTrue(unlockingAction.currently)
-<<<<<<< HEAD
-        verify(view).unlockFallback()
-=======
         assertEquals(RouteAction.UnlockFallbackDialog, dispatchIterator.next())
->>>>>>> 99e2fa72
     }
 
     @Test
@@ -150,11 +146,7 @@
     @Test
     fun `handle success authentication callback`() {
         val dispatchIterator = dispatcher.register.blockingIterable().iterator()
-<<<<<<< HEAD
-        lockedStore.onAuth.onNext(FingerprintAuthAction.OnAuthentication(FingerprintAuthCallback.OnAuth))
-=======
         lockedStore.onAuth.onNext(FingerprintAuthAction.OnSuccess)
->>>>>>> 99e2fa72
 
         assertEquals(DataStoreAction.Unlock, dispatchIterator.next())
         val unlockingAction = dispatchIterator.next() as UnlockingAction
